// Copyright 2013-2014 The Rust Project Developers. See the COPYRIGHT
// file at the top-level directory of this distribution and at
// http://rust-lang.org/COPYRIGHT.
//
// Licensed under the Apache License, Version 2.0 <LICENSE-APACHE or
// http://www.apache.org/licenses/LICENSE-2.0> or the MIT license
// <LICENSE-MIT or http://opensource.org/licenses/MIT>, at your
// option. This file may not be copied, modified, or distributed
// except according to those terms.

// force-host

<<<<<<< HEAD
#![feature(plugin_registrar, macro_rules, quote)]
=======
#![feature(globs, plugin_registrar, quote)]
>>>>>>> 78e841d8

extern crate syntax;
extern crate rustc;

use syntax::ast::{TokenTree, Item, MetaItem};
use syntax::codemap::Span;
use syntax::ext::base::*;
use syntax::parse::token;
use syntax::parse;
use syntax::ptr::P;
use rustc::plugin::Registry;

#[macro_export]
macro_rules! exported_macro { () => (2i) }

macro_rules! unexported_macro { () => (3i) }

#[plugin_registrar]
pub fn plugin_registrar(reg: &mut Registry) {
    reg.register_macro("make_a_1", expand_make_a_1);
    reg.register_macro("forged_ident", expand_forged_ident);
    reg.register_macro("identity", expand_identity);
    reg.register_syntax_extension(
        token::intern("into_foo"),
        Modifier(box expand_into_foo));
}

fn expand_make_a_1(cx: &mut ExtCtxt, sp: Span, tts: &[TokenTree])
                   -> Box<MacResult+'static> {
    if !tts.is_empty() {
        cx.span_fatal(sp, "make_a_1 takes no arguments");
    }
    MacExpr::new(quote_expr!(cx, 1i))
}

// See Issue #15750
fn expand_identity(cx: &mut ExtCtxt, _span: Span, tts: &[TokenTree])
                   -> Box<MacResult+'static> {
    // Parse an expression and emit it unchanged.
    let mut parser = parse::new_parser_from_tts(cx.parse_sess(),
        cx.cfg(), tts.to_vec());
    let expr = parser.parse_expr();
    MacExpr::new(quote_expr!(&mut *cx, $expr))
}

fn expand_into_foo(cx: &mut ExtCtxt, sp: Span, attr: &MetaItem, it: P<Item>)
                   -> P<Item> {
    P(Item {
        attrs: it.attrs.clone(),
        ..(*quote_item!(cx, enum Foo { Bar, Baz }).unwrap()).clone()
    })
}

fn expand_forged_ident(cx: &mut ExtCtxt, sp: Span, tts: &[TokenTree]) -> Box<MacResult+'static> {
    use syntax::ext::quote::rt::*;

    if !tts.is_empty() {
        cx.span_fatal(sp, "forged_ident takes no arguments");
    }

    // Most of this is modelled after the expansion of the `quote_expr!`
    // macro ...
    let parse_sess = cx.parse_sess();
    let cfg = cx.cfg();

    // ... except this is where we inject a forged identifier,
    // and deliberately do not call `cx.parse_tts_with_hygiene`
    // (because we are testing that this will be *rejected*
    //  by the default parser).

    let expr = {
        let tt = cx.parse_tts("\x00name_2,ctxt_0\x00".to_string());
        let mut parser = new_parser_from_tts(parse_sess, cfg, tt);
        parser.parse_expr()
    };
    MacExpr::new(expr)
}

pub fn foo() {}<|MERGE_RESOLUTION|>--- conflicted
+++ resolved
@@ -10,11 +10,7 @@
 
 // force-host
 
-<<<<<<< HEAD
-#![feature(plugin_registrar, macro_rules, quote)]
-=======
-#![feature(globs, plugin_registrar, quote)]
->>>>>>> 78e841d8
+#![feature(plugin_registrar, quote)]
 
 extern crate syntax;
 extern crate rustc;
