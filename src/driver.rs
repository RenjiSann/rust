--- conflicted
+++ resolved
@@ -165,12 +165,7 @@
     // Separate the output with an empty line
     eprintln!();
 
-<<<<<<< HEAD
-    let fallback_bundle =
-        rustc_errors::fallback_fluent_bundle(rustc_errors::DEFAULT_LOCALE_RESOURCES, false);
-=======
-    let fallback_bundle = rustc_errors::fallback_fluent_bundle(false).expect("failed to load fallback fluent bundle");
->>>>>>> c7a705a8
+    let fallback_bundle = rustc_errors::fallback_fluent_bundle(rustc_errors::DEFAULT_LOCALE_RESOURCES, false);
     let emitter = Box::new(rustc_errors::emitter::EmitterWriter::stderr(
         rustc_errors::ColorConfig::Auto,
         None,
