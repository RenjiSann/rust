error: this function's return value is unnecessarily wrapped by `Option`
  --> $DIR/unnecessary_wraps.rs:8:1
   |
LL | / fn func1(a: bool, b: bool) -> Option<i32> {
LL | |     if a && b {
LL | |         return Some(42);
LL | |     }
...  |
LL | |     }
LL | | }
   | |_^
   |
   = note: `-D clippy::unnecessary-wraps` implied by `-D warnings`
help: remove `Option` from the return type...
   |
LL | fn func1(a: bool, b: bool) -> i32 {
   |                               ^^^
help: ...and then change returning expressions
   |
LL |         return 42;
LL |     }
LL |     if a {
LL |         Some(-1);
LL |         2
LL |     } else {
 ...

error: this function's return value is unnecessarily wrapped by `Option`
  --> $DIR/unnecessary_wraps.rs:21:1
   |
LL | / fn func2(a: bool, b: bool) -> Option<i32> {
LL | |     if a && b {
LL | |         return Some(10);
LL | |     }
LL | |     if a { Some(20) } else { Some(30) }
LL | | }
   | |_^
   |
help: remove `Option` from the return type...
   |
LL | fn func2(a: bool, b: bool) -> i32 {
   |                               ^^^
help: ...and then change returning expressions
   |
LL |         return 10;
LL |     }
LL |     if a { 20 } else { 30 }
   |

error: this function's return value is unnecessarily wrapped by `Option`
  --> $DIR/unnecessary_wraps.rs:39:1
   |
LL | / fn func5() -> Option<i32> {
LL | |     Some(1)
LL | | }
   | |_^
   |
help: remove `Option` from the return type...
   |
LL | fn func5() -> i32 {
   |               ^^^
help: ...and then change returning expressions
   |
LL |     1
   |

error: this function's return value is unnecessarily wrapped by `Result`
  --> $DIR/unnecessary_wraps.rs:49:1
   |
LL | / fn func7() -> Result<i32, ()> {
LL | |     Ok(1)
LL | | }
   | |_^
   |
help: remove `Result` from the return type...
   |
LL | fn func7() -> i32 {
   |               ^^^
help: ...and then change returning expressions
   |
LL |     1
   |

error: this function's return value is unnecessarily wrapped by `Option`
  --> $DIR/unnecessary_wraps.rs:77:5
   |
LL | /     fn func12() -> Option<i32> {
LL | |         Some(1)
LL | |     }
   | |_____^
   |
help: remove `Option` from the return type...
   |
LL |     fn func12() -> i32 {
   |                    ^^^
help: ...and then change returning expressions
   |
LL |         1
   |

error: this function's return value is unnecessary
<<<<<<< HEAD
  --> $DIR/unnecessary_wraps.rs:120:1
=======
  --> $DIR/unnecessary_wraps.rs:104:1
>>>>>>> 8222d48c
   |
LL | / fn issue_6640_1(a: bool, b: bool) -> Option<()> {
LL | |     if a && b {
LL | |         return Some(());
LL | |     }
...  |
LL | |     }
LL | | }
   | |_^
   |
help: remove the return type...
   |
LL | fn issue_6640_1(a: bool, b: bool) -> Option<()> {
   |                                      ^^^^^^^^^^
help: ...and then remove returned values
   |
LL |         return ;
LL |     }
LL |     if a {
LL |         Some(());
LL |         
LL |     } else {
 ...

error: this function's return value is unnecessary
<<<<<<< HEAD
  --> $DIR/unnecessary_wraps.rs:133:1
=======
  --> $DIR/unnecessary_wraps.rs:117:1
>>>>>>> 8222d48c
   |
LL | / fn issue_6640_2(a: bool, b: bool) -> Result<(), i32> {
LL | |     if a && b {
LL | |         return Ok(());
LL | |     }
...  |
LL | |     }
LL | | }
   | |_^
   |
help: remove the return type...
   |
LL | fn issue_6640_2(a: bool, b: bool) -> Result<(), i32> {
   |                                      ^^^^^^^^^^^^^^^
help: ...and then remove returned values
   |
LL |         return ;
LL |     }
LL |     if a {
LL |         
LL |     } else {
LL |         return ;
   |

error: aborting due to 7 previous errors
<|MERGE_RESOLUTION|>--- conflicted
+++ resolved
@@ -99,11 +99,7 @@
    |
 
 error: this function's return value is unnecessary
-<<<<<<< HEAD
-  --> $DIR/unnecessary_wraps.rs:120:1
-=======
   --> $DIR/unnecessary_wraps.rs:104:1
->>>>>>> 8222d48c
    |
 LL | / fn issue_6640_1(a: bool, b: bool) -> Option<()> {
 LL | |     if a && b {
@@ -129,11 +125,7 @@
  ...
 
 error: this function's return value is unnecessary
-<<<<<<< HEAD
-  --> $DIR/unnecessary_wraps.rs:133:1
-=======
   --> $DIR/unnecessary_wraps.rs:117:1
->>>>>>> 8222d48c
    |
 LL | / fn issue_6640_2(a: bool, b: bool) -> Result<(), i32> {
 LL | |     if a && b {
