error: redundant redefinition of a binding `x`
<<<<<<< HEAD
  --> $DIR/redundant_locals.rs:13:5
=======
  --> tests/ui/redundant_locals.rs:13:5
>>>>>>> d554bcad
   |
LL |     let x = x;
   |     ^^^^^^^^^^
   |
help: `x` is initially defined here
<<<<<<< HEAD
  --> $DIR/redundant_locals.rs:12:9
=======
  --> tests/ui/redundant_locals.rs:12:9
>>>>>>> d554bcad
   |
LL |     let x = 1;
   |         ^
   = note: `-D clippy::redundant-locals` implied by `-D warnings`
   = help: to override `-D warnings` add `#[allow(clippy::redundant_locals)]`

error: redundant redefinition of a binding `x`
<<<<<<< HEAD
  --> $DIR/redundant_locals.rs:18:5
=======
  --> tests/ui/redundant_locals.rs:18:5
>>>>>>> d554bcad
   |
LL |     let mut x = x;
   |     ^^^^^^^^^^^^^^
   |
help: `x` is initially defined here
<<<<<<< HEAD
  --> $DIR/redundant_locals.rs:17:9
=======
  --> tests/ui/redundant_locals.rs:17:9
>>>>>>> d554bcad
   |
LL |     let mut x = 1;
   |         ^^^^^

error: redundant redefinition of a binding `x`
<<<<<<< HEAD
  --> $DIR/redundant_locals.rs:48:5
=======
  --> tests/ui/redundant_locals.rs:48:5
>>>>>>> d554bcad
   |
LL |     let x = x;
   |     ^^^^^^^^^^
   |
help: `x` is initially defined here
<<<<<<< HEAD
  --> $DIR/redundant_locals.rs:47:14
=======
  --> tests/ui/redundant_locals.rs:47:14
>>>>>>> d554bcad
   |
LL | fn parameter(x: i32) {
   |              ^

error: redundant redefinition of a binding `x`
<<<<<<< HEAD
  --> $DIR/redundant_locals.rs:53:5
=======
  --> tests/ui/redundant_locals.rs:53:5
>>>>>>> d554bcad
   |
LL |     let x = x;
   |     ^^^^^^^^^^
   |
help: `x` is initially defined here
<<<<<<< HEAD
  --> $DIR/redundant_locals.rs:52:9
=======
  --> tests/ui/redundant_locals.rs:52:9
>>>>>>> d554bcad
   |
LL |     let x = 1;
   |         ^

error: redundant redefinition of a binding `x`
<<<<<<< HEAD
  --> $DIR/redundant_locals.rs:54:5
=======
  --> tests/ui/redundant_locals.rs:54:5
>>>>>>> d554bcad
   |
LL |     let x = x;
   |     ^^^^^^^^^^
   |
help: `x` is initially defined here
<<<<<<< HEAD
  --> $DIR/redundant_locals.rs:53:9
=======
  --> tests/ui/redundant_locals.rs:53:9
>>>>>>> d554bcad
   |
LL |     let x = x;
   |         ^

error: redundant redefinition of a binding `x`
<<<<<<< HEAD
  --> $DIR/redundant_locals.rs:55:5
=======
  --> tests/ui/redundant_locals.rs:55:5
>>>>>>> d554bcad
   |
LL |     let x = x;
   |     ^^^^^^^^^^
   |
help: `x` is initially defined here
<<<<<<< HEAD
  --> $DIR/redundant_locals.rs:54:9
=======
  --> tests/ui/redundant_locals.rs:54:9
>>>>>>> d554bcad
   |
LL |     let x = x;
   |         ^

error: redundant redefinition of a binding `x`
<<<<<<< HEAD
  --> $DIR/redundant_locals.rs:56:5
=======
  --> tests/ui/redundant_locals.rs:56:5
>>>>>>> d554bcad
   |
LL |     let x = x;
   |     ^^^^^^^^^^
   |
help: `x` is initially defined here
<<<<<<< HEAD
  --> $DIR/redundant_locals.rs:55:9
=======
  --> tests/ui/redundant_locals.rs:55:9
>>>>>>> d554bcad
   |
LL |     let x = x;
   |         ^

error: redundant redefinition of a binding `a`
<<<<<<< HEAD
  --> $DIR/redundant_locals.rs:62:5
=======
  --> tests/ui/redundant_locals.rs:62:5
>>>>>>> d554bcad
   |
LL |     let a = a;
   |     ^^^^^^^^^^
   |
help: `a` is initially defined here
<<<<<<< HEAD
  --> $DIR/redundant_locals.rs:60:9
=======
  --> tests/ui/redundant_locals.rs:60:9
>>>>>>> d554bcad
   |
LL |     let a = 1;
   |         ^

error: redundant redefinition of a binding `b`
<<<<<<< HEAD
  --> $DIR/redundant_locals.rs:63:5
=======
  --> tests/ui/redundant_locals.rs:63:5
>>>>>>> d554bcad
   |
LL |     let b = b;
   |     ^^^^^^^^^^
   |
help: `b` is initially defined here
<<<<<<< HEAD
  --> $DIR/redundant_locals.rs:61:9
=======
  --> tests/ui/redundant_locals.rs:61:9
>>>>>>> d554bcad
   |
LL |     let b = 2;
   |         ^

error: redundant redefinition of a binding `x`
<<<<<<< HEAD
  --> $DIR/redundant_locals.rs:69:9
=======
  --> tests/ui/redundant_locals.rs:69:9
>>>>>>> d554bcad
   |
LL |         let x = x;
   |         ^^^^^^^^^^
   |
help: `x` is initially defined here
<<<<<<< HEAD
  --> $DIR/redundant_locals.rs:68:13
=======
  --> tests/ui/redundant_locals.rs:68:13
>>>>>>> d554bcad
   |
LL |         let x = 1;
   |             ^

error: redundant redefinition of a binding `x`
<<<<<<< HEAD
  --> $DIR/redundant_locals.rs:76:9
=======
  --> tests/ui/redundant_locals.rs:76:9
>>>>>>> d554bcad
   |
LL |         let x = x;
   |         ^^^^^^^^^^
   |
help: `x` is initially defined here
<<<<<<< HEAD
  --> $DIR/redundant_locals.rs:75:13
=======
  --> tests/ui/redundant_locals.rs:75:13
>>>>>>> d554bcad
   |
LL |         let x = 1;
   |             ^

error: redundant redefinition of a binding `x`
<<<<<<< HEAD
  --> $DIR/redundant_locals.rs:79:9
=======
  --> tests/ui/redundant_locals.rs:79:9
>>>>>>> d554bcad
   |
LL |         let x = x;
   |         ^^^^^^^^^^
   |
help: `x` is initially defined here
<<<<<<< HEAD
  --> $DIR/redundant_locals.rs:78:6
=======
  --> tests/ui/redundant_locals.rs:78:6
>>>>>>> d554bcad
   |
LL |     |x: i32| {
   |      ^

error: redundant redefinition of a binding `x`
<<<<<<< HEAD
  --> $DIR/redundant_locals.rs:98:9
=======
  --> tests/ui/redundant_locals.rs:98:9
>>>>>>> d554bcad
   |
LL |         let x = x;
   |         ^^^^^^^^^^
   |
help: `x` is initially defined here
<<<<<<< HEAD
  --> $DIR/redundant_locals.rs:95:9
=======
  --> tests/ui/redundant_locals.rs:95:9
>>>>>>> d554bcad
   |
LL |     let x = 1;
   |         ^

error: redundant redefinition of a binding `a`
<<<<<<< HEAD
  --> $DIR/redundant_locals.rs:153:5
=======
  --> tests/ui/redundant_locals.rs:153:5
>>>>>>> d554bcad
   |
LL |     let a = a;
   |     ^^^^^^^^^^
   |
help: `a` is initially defined here
<<<<<<< HEAD
  --> $DIR/redundant_locals.rs:151:9
=======
  --> tests/ui/redundant_locals.rs:151:9
>>>>>>> d554bcad
   |
LL |     let a = WithoutDrop(1);
   |         ^

error: aborting due to 14 previous errors
<|MERGE_RESOLUTION|>--- conflicted
+++ resolved
@@ -1,19 +1,11 @@
 error: redundant redefinition of a binding `x`
-<<<<<<< HEAD
-  --> $DIR/redundant_locals.rs:13:5
-=======
   --> tests/ui/redundant_locals.rs:13:5
->>>>>>> d554bcad
    |
 LL |     let x = x;
    |     ^^^^^^^^^^
    |
 help: `x` is initially defined here
-<<<<<<< HEAD
-  --> $DIR/redundant_locals.rs:12:9
-=======
   --> tests/ui/redundant_locals.rs:12:9
->>>>>>> d554bcad
    |
 LL |     let x = 1;
    |         ^
@@ -21,261 +13,157 @@
    = help: to override `-D warnings` add `#[allow(clippy::redundant_locals)]`
 
 error: redundant redefinition of a binding `x`
-<<<<<<< HEAD
-  --> $DIR/redundant_locals.rs:18:5
-=======
   --> tests/ui/redundant_locals.rs:18:5
->>>>>>> d554bcad
    |
 LL |     let mut x = x;
    |     ^^^^^^^^^^^^^^
    |
 help: `x` is initially defined here
-<<<<<<< HEAD
-  --> $DIR/redundant_locals.rs:17:9
-=======
   --> tests/ui/redundant_locals.rs:17:9
->>>>>>> d554bcad
    |
 LL |     let mut x = 1;
    |         ^^^^^
 
 error: redundant redefinition of a binding `x`
-<<<<<<< HEAD
-  --> $DIR/redundant_locals.rs:48:5
-=======
   --> tests/ui/redundant_locals.rs:48:5
->>>>>>> d554bcad
    |
 LL |     let x = x;
    |     ^^^^^^^^^^
    |
 help: `x` is initially defined here
-<<<<<<< HEAD
-  --> $DIR/redundant_locals.rs:47:14
-=======
   --> tests/ui/redundant_locals.rs:47:14
->>>>>>> d554bcad
    |
 LL | fn parameter(x: i32) {
    |              ^
 
 error: redundant redefinition of a binding `x`
-<<<<<<< HEAD
-  --> $DIR/redundant_locals.rs:53:5
-=======
   --> tests/ui/redundant_locals.rs:53:5
->>>>>>> d554bcad
    |
 LL |     let x = x;
    |     ^^^^^^^^^^
    |
 help: `x` is initially defined here
-<<<<<<< HEAD
-  --> $DIR/redundant_locals.rs:52:9
-=======
   --> tests/ui/redundant_locals.rs:52:9
->>>>>>> d554bcad
    |
 LL |     let x = 1;
    |         ^
 
 error: redundant redefinition of a binding `x`
-<<<<<<< HEAD
-  --> $DIR/redundant_locals.rs:54:5
-=======
   --> tests/ui/redundant_locals.rs:54:5
->>>>>>> d554bcad
    |
 LL |     let x = x;
    |     ^^^^^^^^^^
    |
 help: `x` is initially defined here
-<<<<<<< HEAD
-  --> $DIR/redundant_locals.rs:53:9
-=======
   --> tests/ui/redundant_locals.rs:53:9
->>>>>>> d554bcad
    |
 LL |     let x = x;
    |         ^
 
 error: redundant redefinition of a binding `x`
-<<<<<<< HEAD
-  --> $DIR/redundant_locals.rs:55:5
-=======
   --> tests/ui/redundant_locals.rs:55:5
->>>>>>> d554bcad
    |
 LL |     let x = x;
    |     ^^^^^^^^^^
    |
 help: `x` is initially defined here
-<<<<<<< HEAD
-  --> $DIR/redundant_locals.rs:54:9
-=======
   --> tests/ui/redundant_locals.rs:54:9
->>>>>>> d554bcad
    |
 LL |     let x = x;
    |         ^
 
 error: redundant redefinition of a binding `x`
-<<<<<<< HEAD
-  --> $DIR/redundant_locals.rs:56:5
-=======
   --> tests/ui/redundant_locals.rs:56:5
->>>>>>> d554bcad
    |
 LL |     let x = x;
    |     ^^^^^^^^^^
    |
 help: `x` is initially defined here
-<<<<<<< HEAD
-  --> $DIR/redundant_locals.rs:55:9
-=======
   --> tests/ui/redundant_locals.rs:55:9
->>>>>>> d554bcad
    |
 LL |     let x = x;
    |         ^
 
 error: redundant redefinition of a binding `a`
-<<<<<<< HEAD
-  --> $DIR/redundant_locals.rs:62:5
-=======
   --> tests/ui/redundant_locals.rs:62:5
->>>>>>> d554bcad
    |
 LL |     let a = a;
    |     ^^^^^^^^^^
    |
 help: `a` is initially defined here
-<<<<<<< HEAD
-  --> $DIR/redundant_locals.rs:60:9
-=======
   --> tests/ui/redundant_locals.rs:60:9
->>>>>>> d554bcad
    |
 LL |     let a = 1;
    |         ^
 
 error: redundant redefinition of a binding `b`
-<<<<<<< HEAD
-  --> $DIR/redundant_locals.rs:63:5
-=======
   --> tests/ui/redundant_locals.rs:63:5
->>>>>>> d554bcad
    |
 LL |     let b = b;
    |     ^^^^^^^^^^
    |
 help: `b` is initially defined here
-<<<<<<< HEAD
-  --> $DIR/redundant_locals.rs:61:9
-=======
   --> tests/ui/redundant_locals.rs:61:9
->>>>>>> d554bcad
    |
 LL |     let b = 2;
    |         ^
 
 error: redundant redefinition of a binding `x`
-<<<<<<< HEAD
-  --> $DIR/redundant_locals.rs:69:9
-=======
   --> tests/ui/redundant_locals.rs:69:9
->>>>>>> d554bcad
    |
 LL |         let x = x;
    |         ^^^^^^^^^^
    |
 help: `x` is initially defined here
-<<<<<<< HEAD
-  --> $DIR/redundant_locals.rs:68:13
-=======
   --> tests/ui/redundant_locals.rs:68:13
->>>>>>> d554bcad
    |
 LL |         let x = 1;
    |             ^
 
 error: redundant redefinition of a binding `x`
-<<<<<<< HEAD
-  --> $DIR/redundant_locals.rs:76:9
-=======
   --> tests/ui/redundant_locals.rs:76:9
->>>>>>> d554bcad
    |
 LL |         let x = x;
    |         ^^^^^^^^^^
    |
 help: `x` is initially defined here
-<<<<<<< HEAD
-  --> $DIR/redundant_locals.rs:75:13
-=======
   --> tests/ui/redundant_locals.rs:75:13
->>>>>>> d554bcad
    |
 LL |         let x = 1;
    |             ^
 
 error: redundant redefinition of a binding `x`
-<<<<<<< HEAD
-  --> $DIR/redundant_locals.rs:79:9
-=======
   --> tests/ui/redundant_locals.rs:79:9
->>>>>>> d554bcad
    |
 LL |         let x = x;
    |         ^^^^^^^^^^
    |
 help: `x` is initially defined here
-<<<<<<< HEAD
-  --> $DIR/redundant_locals.rs:78:6
-=======
   --> tests/ui/redundant_locals.rs:78:6
->>>>>>> d554bcad
    |
 LL |     |x: i32| {
    |      ^
 
 error: redundant redefinition of a binding `x`
-<<<<<<< HEAD
-  --> $DIR/redundant_locals.rs:98:9
-=======
   --> tests/ui/redundant_locals.rs:98:9
->>>>>>> d554bcad
    |
 LL |         let x = x;
    |         ^^^^^^^^^^
    |
 help: `x` is initially defined here
-<<<<<<< HEAD
-  --> $DIR/redundant_locals.rs:95:9
-=======
   --> tests/ui/redundant_locals.rs:95:9
->>>>>>> d554bcad
    |
 LL |     let x = 1;
    |         ^
 
 error: redundant redefinition of a binding `a`
-<<<<<<< HEAD
-  --> $DIR/redundant_locals.rs:153:5
-=======
   --> tests/ui/redundant_locals.rs:153:5
->>>>>>> d554bcad
    |
 LL |     let a = a;
    |     ^^^^^^^^^^
    |
 help: `a` is initially defined here
-<<<<<<< HEAD
-  --> $DIR/redundant_locals.rs:151:9
-=======
   --> tests/ui/redundant_locals.rs:151:9
->>>>>>> d554bcad
    |
 LL |     let a = WithoutDrop(1);
    |         ^
